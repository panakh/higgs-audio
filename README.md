--- conflicted
+++ resolved
@@ -224,7 +224,7 @@
 
 ### Build and publish the container
 
-<<<<<<< HEAD
+
 The `deploy/runpod/Dockerfile` image is based on `runpod/pytorch:0.7.0-cu1241-torch240-ubuntu2004`,
 which already includes CUDA-enabled `torch`, `torchvision`, and `torchaudio`. The accompanying
 `requirements-runpod.txt` intentionally omits those packages so the GPU builds provided by
@@ -232,14 +232,12 @@
 
 #### Option A: Build locally and push to your registry
 
-=======
->>>>>>> cdafea6a
 ```bash
 docker build -f deploy/runpod/Dockerfile -t <your-registry>/higgs-audio-runpod:latest .
 docker push <your-registry>/higgs-audio-runpod:latest
 ```
 
-<<<<<<< HEAD
+
 Use the pushed image name when configuring your RunPod template.
 
 #### Option B: Use RunPod Cloud Build
@@ -257,19 +255,14 @@
 > Open the **Build Logs** tab in the RunPod UI to verify progress while the template reports
 > "Waiting for build".
 
-=======
->>>>>>> cdafea6a
 ### Create a RunPod template
 
 When configuring your template:
 
-<<<<<<< HEAD
+
 - Use the image you built above (or the Cloud Build result).
 - Set the command to `python -u -m serverless.runpod_worker`.
-=======
-- Use the image you built above.
-- Set the command to `python -m serverless.runpod_worker`.
->>>>>>> cdafea6a
+
 - Request a GPU with **at least 24 GB of VRAM** (e.g. RTX 6000 Ada, A5000, or better).
 - Add any required environment variables, such as `HUGGING_FACE_HUB_TOKEN` if the model is stored in a
   private repository, or overrides like `HIGGS_AUDIO_MODEL_ID`, `HIGGS_AUDIO_AUDIO_TOKENIZER_ID`,
